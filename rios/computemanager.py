"""
The ComputeWorkerManager abstract base class is for creating and managing
a set of compute workers. Each different computeWorkerKind is implemented
as a concrete subclass of this. All these classes are found in this module.
"""
import sys
import os
from abc import ABC, abstractmethod
from concurrent import futures
import queue
import subprocess
import time
import threading
import copy
import random

try:
    import boto3
except ImportError:
    boto3 = None

from . import rioserrors
from .structures import Timers, BlockAssociations, NetworkDataChannel
from .structures import WorkerErrorRecord
from .structures import CW_NONE, CW_THREADS, CW_PBS, CW_SLURM, CW_AWSBATCH
from .structures import CW_SUBPROC, CW_ECS
from .readerinfo import makeReaderInfo


def getComputeWorkerManager(cwKind):
    """
    Returns a compute-worker manager object of the requested kind.
    """
    if cwKind in (CW_PBS, CW_SLURM):
        cwMgrObj = ClassicBatchComputeWorkerMgr()
        cwMgrObj.computeWorkerKind = cwKind
    else:
        cwMgrClass = None
        subClasses = ComputeWorkerManager.__subclasses__()
        for c in subClasses:
            if c.computeWorkerKind == cwKind:
                cwMgrClass = c

        if cwMgrClass is None:
            msg = "Unknown compute-worker kind '{}'".format(cwKind)
            raise ValueError(msg)

        cwMgrObj = cwMgrClass()

    return cwMgrObj


class ComputeWorkerManager(ABC):
    """
    Abstract base class for all compute-worker manager subclasses

    A subclass implements a particular way of managing RIOS
    compute-workers. It should over-ride all abstract methods given here.
    """
    computeWorkerKind = CW_NONE
    outObjList = None
    outqueue = None
    jobName = None
    computeWorkersRead_default = None

    @abstractmethod
    def startWorkers(self, numWorkers=None, userFunction=None,
            infiles=None, outfiles=None, otherArgs=None, controls=None,
            blockList=None, inBlockBuffer=None, outBlockBuffer=None,
            workinggrid=None, allInfo=None, singleBlockComputeWorkers=False,
            tmpfileMgr=None, haveSharedTemp=True, exceptionQue=None):
        """
        Start the specified compute workers
        """

    @abstractmethod
    def shutdown(self):
        """
        Shutdown the computeWorkerManager
        """

    def setupNetworkCommunication(self, userFunction, infiles, outfiles,
            otherArgs, controls, workinggrid, allInfo, blockList,
            numWorkers, inBlockBuffer, outBlockBuffer, forceExit,
            exceptionQue, workerBarrier):
        """
        Set up the standard methods of network communication between
        the workers and the main thread. This is expected to be the
        same for all workers running on separate machines from the
        main thread.

        Creates the dataChan and outqueue attributes.

        This routine is not needed for the Threads subclass, because it
        does not use the network versions of these communications.

        """
        # Divide the block list into a sublist for each worker
        allSublists = [blockList[i::numWorkers] for i in range(numWorkers)]

        # Set up the data which is common for all workers
        workerInitData = {}
        workerInitData['userFunction'] = userFunction
        workerInitData['infiles'] = infiles
        workerInitData['outfiles'] = outfiles
        workerInitData['otherArgs'] = otherArgs
        workerInitData['controls'] = controls
        workerInitData['workinggrid'] = workinggrid
        workerInitData['allInfo'] = allInfo

        # Set up the data which is local to each worker
        blockListByWorker = {}
        workerInitData['blockListByWorker'] = blockListByWorker
        for workerID in range(numWorkers):
            blockListByWorker[workerID] = allSublists[workerID]

        # Create the network-visible data channel
        try:
            self.dataChan = NetworkDataChannel(workerInitData, inBlockBuffer,
                outBlockBuffer, forceExit, exceptionQue, workerBarrier)
        except rioserrors.UnavailableError as e:
            if str(e) == "Failed to import cloudpickle":
                msg = ("computeWorkerKind '{}' requires the cloudpickle " +
                       "package, which appears to be unavailable")
                msg = msg.format(self.computeWorkerKind)
                raise rioserrors.UnavailableError(msg) from None
            else:
                raise
        self.outqueue = self.dataChan.outqueue
        self.exceptionQue = self.dataChan.exceptionQue

    def makeOutObjList(self):
        """
        Make a list of all the objects the workers put into outqueue
        on completion
        """
        self.outObjList = []
        done = False
        while not done:
            try:
                outObj = self.outqueue.get(block=False)
                self.outObjList.append(outObj)
            except queue.Empty:
                done = True

    def setJobName(self, jobName):
        """
        Sets the job name string, which is made available to worker
        processes. Defaults to None, and has only cosmetic effects.
        """
        self.jobName = jobName

    def getWorkerName(self, workerID):
        """
        Return a string which uniquely identifies each work, including
        the jobName, if given.
        """
        if self.jobName is not None:
            workerName = "RIOS_{}_{}".format(self.jobName, workerID)
        else:
            workerName = "RIOS_{}".format(workerID)
        return workerName


class ThreadsComputeWorkerMgr(ComputeWorkerManager):
    """
    Manage compute workers using threads within the current process.
    """
    computeWorkerKind = CW_THREADS
    computeWorkersRead_default = False

    def __init__(self):
        self.threadPool = None
        self.workerList = None
        self.outqueue = queue.Queue()
        self.forceExit = threading.Event()

    def startWorkers(self, numWorkers=None, userFunction=None,
            infiles=None, outfiles=None, otherArgs=None, controls=None,
            blockList=None, inBlockBuffer=None, outBlockBuffer=None,
            workinggrid=None, allInfo=None, singleBlockComputeWorkers=False,
            tmpfileMgr=None, haveSharedTemp=True, exceptionQue=None):
        """
        Start <numWorkers> threads to process blocks of data
        """
        # Divide the block list into a sublist for each worker
        allSublists = [blockList[i::numWorkers] for i in range(numWorkers)]

        self.threadPool = futures.ThreadPoolExecutor(max_workers=numWorkers)
        self.workerList = []
        for workerID in range(numWorkers):
            # otherArgs are not thread-safe, so each worker gets its own copy
            otherArgsCopy = copy.deepcopy(otherArgs)
            subBlocklist = allSublists[workerID]
            worker = self.threadPool.submit(self.worker, userFunction, infiles,
                outfiles, otherArgsCopy, controls, allInfo,
                workinggrid, subBlocklist, inBlockBuffer, outBlockBuffer,
                self.outqueue, workerID, exceptionQue)
            self.workerList.append(worker)

    def worker(self, userFunction, infiles, outfiles, otherArgs,
            controls, allInfo, workinggrid, blockList, inBlockBuffer,
            outBlockBuffer, outqueue, workerID, exceptionQue):
        """
        This function is a worker for a single thread, with no reading
        or writing going on. All I/O is via the inBlockBuffer and
        outBlockBuffer objects.

        """
        numBlocks = len(blockList)

        try:
            timings = Timers()
            blockNdx = 0
            while blockNdx < numBlocks and not self.forceExit.is_set():
                with timings.interval('pop_readbuffer'):
                    (blockDefn, inputs) = inBlockBuffer.popNextBlock()
                readerInfo = makeReaderInfo(workinggrid, blockDefn, controls,
                    infiles, inputs, allInfo)
                outputs = BlockAssociations()
                userArgs = (readerInfo, inputs, outputs)
                if otherArgs is not None:
                    userArgs += (otherArgs, )

                with timings.interval('userfunction'):
                    userFunction(*userArgs)

                with timings.interval('insert_computebuffer'):
                    outBlockBuffer.insertCompleteBlock(blockDefn, outputs)

                blockNdx += 1

            if otherArgs is not None:
                outqueue.put(otherArgs)
            outqueue.put(timings)
        except Exception as e:
            workerErr = WorkerErrorRecord(e, 'compute', workerID)
            exceptionQue.put(workerErr)

    def shutdown(self):
        """
        Shut down the thread pool
        """
        self.forceExit.set()
        futures.wait(self.workerList)
        self.threadPool.shutdown()

        self.makeOutObjList()


class ECSComputeWorkerMgr(ComputeWorkerManager):
    """
    Manage compute workers using Amazon AWS ECS

    New in version 2.0.7

    Requires some extra parameters in the ConcurrencyStyle constructor
    (computeWorkerExtraParams), in order to configure the AWS infrastructure.
    This class provides some helper functions for creating these for
    various use cases.
    """
    computeWorkerKind = CW_ECS
    defaultWaitClusterInstanceCountTimeout = 300
    computeWorkersRead_default = True

    def startWorkers(self, numWorkers=None, userFunction=None,
            infiles=None, outfiles=None, otherArgs=None, controls=None,
            blockList=None, inBlockBuffer=None, outBlockBuffer=None,
            workinggrid=None, allInfo=None, singleBlockComputeWorkers=False,
            tmpfileMgr=None, haveSharedTemp=True, exceptionQue=None):
        """
        Start <numWorkers> ECS tasks to process blocks of data
        """
        if boto3 is None:
            raise rioserrors.UnavailableError("boto3 is unavailable")

        # We use the default session, but hang onto it, in case we need it
        self.session = boto3._get_default_session()

        self.forceExit = threading.Event()
        self.workerBarrier = threading.Barrier(numWorkers + 1)

        self.setupNetworkCommunication(userFunction, infiles, outfiles,
            otherArgs, controls, workinggrid, allInfo, blockList,
            numWorkers, inBlockBuffer, outBlockBuffer, self.forceExit,
            exceptionQue, self.workerBarrier)

        channAddr = self.dataChan.addressStr()
        self.jobIDstr = self.makeJobIDstr(controls.jobName)

        self.createdTaskDef = False
        self.createdCluster = False
        self.createdInstances = False
        self.instanceList = None
        self.taskArnList = None

        ecsClient = boto3.client("ecs")
        self.ecsClient = ecsClient
        extraParams = controls.concurrency.computeWorkerExtraParams
        if extraParams is None:
            msg = "ECSComputeWorkerMgr requires computeWorkerExtraParams"
            raise ValueError(msg)
        self.extraParams = extraParams

        # Create ECS cluster (if requested)
        try:
            self.createCluster()
            self.runInstances(numWorkers)
        except Exception as e:
            self.shutdownCluster()
            raise e

        # Create the ECS task definition (if requested)
        self.createTaskDef()

        # Now create a task for each compute worker
        runTask_kwArgs = extraParams['run_task']
        runTask_kwArgs['taskDefinition'] = self.taskDefArn
        containerOverrides = runTask_kwArgs['overrides']['containerOverrides'][0]
        if self.createdCluster:
            runTask_kwArgs['cluster'] = self.clusterName

        self.taskArnList = []
        for workerID in range(numWorkers):
            # Construct the command args entry with the current workerID
            workerCmdArgs = ['-i', str(workerID), '--channaddr', channAddr]
            containerOverrides['command'] = workerCmdArgs

            runTaskResponse = ecsClient.run_task(**runTask_kwArgs)
            if len(runTaskResponse['tasks']) > 0:
                taskResp = runTaskResponse['tasks'][0]
                self.taskArnList.append(taskResp['taskArn'])

            failuresList = runTaskResponse['failures']
            if len(failuresList) > 0:
                self.dataChan.shutdown()
                msgList = []
                for failure in failuresList:
                    reason = failure.get('reason', 'UnknownReason')
                    detail = failure.get('detail')
                    msg = "Worker {}: Reason: {}".format(workerID, reason)
                    if detail is not None:
                        msg += "\nDetail: {}".format(detail)
                    msgList.append(msg)
                fullMsg = '\n'.join(msgList)
                raise rioserrors.ECSError(fullMsg)

        # Do not proceed until all workers have started
        computeBarrierTimeout = controls.concurrency.computeBarrierTimeout
        self.workerBarrier.wait(timeout=computeBarrierTimeout)

    def shutdown(self):
        """
        Shut down the workers
        """
        # The order in which the various parts are shut down is critical. Please
        # do not change this unless you are really sure.
        # It is also important that all of it happen, so please avoid having
        # any exceptions raised from within this routine.
        self.forceExit.set()
        self.makeOutObjList()
        self.waitClusterTasksFinished()
        self.checkTaskErrors()
        if hasattr(self, 'dataChan'):
            self.dataChan.shutdown()

        if self.createdTaskDef:
            self.ecsClient.deregister_task_definition(taskDefinition=self.taskDefArn)
        # Shut down the ECS cluster, if one was created.
        self.shutdownCluster()

    def shutdownCluster(self):
        """
        Shut down the ECS cluster, if one has been created
        """
        if self.createdInstances and self.instanceList is not None:
            instIdList = [inst['InstanceId'] for inst in self.instanceList]
            self.ec2client.terminate_instances(InstanceIds=instIdList)
            self.waitClusterInstanceCount(self.clusterName, 0)
        if self.createdCluster:
            self.ecsClient.delete_cluster(cluster=self.clusterName)

    @staticmethod
    def makeJobIDstr(jobName):
        """
        Make a job ID string to use in various generate names. It is unique to
        this run, and also includes any human-readable information available
        """
        hexStr = random.randbytes(4).hex()
        if jobName is None:
            jobIDstr = hexStr
        else:
            jobIDstr = "{}-{}".format(jobName, hexStr)
        return jobIDstr

    def createCluster(self):
        """
        If requested to do so, create an ECS cluster to run on.
        """
        createCluster_kwArgs = self.extraParams.get('create_cluster')
        if createCluster_kwArgs is not None:
            self.clusterName = createCluster_kwArgs.get('clusterName')
            self.ecsClient.create_cluster(**createCluster_kwArgs)
            self.createdCluster = True

    def runInstances(self, numWorkers):
        """
        If requested to do so, run the instances required to populate
        the cluster
        """
        self.waitClusterInstanceCountTimeout = self.extraParams.get(
            'waitClusterInstanceCountTimeout',
            self.defaultWaitClusterInstanceCountTimeout)

        runInstances_kwArgs = self.extraParams.get('run_instances')
        if runInstances_kwArgs is not None:
            self.ec2client = boto3.client('ec2')

            response = self.ec2client.run_instances(**runInstances_kwArgs)
            self.instanceList = response['Instances']
            numInstances = len(self.instanceList)
            self.createdInstances = True
            self.waitClusterInstanceCount(self.clusterName, numInstances)

            terminateIdleInstances = self.extraParams.get(
                'terminateIdleInstances', True)
            instIdList = [inst['InstanceId'] for inst in self.instanceList]
            if terminateIdleInstances:
                self.addIdleInstanceAlarms(instIdList)

    def addIdleInstanceAlarms(self, instanceIdList):
        """
        Add Cloudwatch Alarms to the EC2 instances given by instanceIdList.
        The alarms added are to terminate the instances if they fall idle
        for a long time. This is a fail-safe strategy to guard against any
        orphaned instances being left running for weeks without anyone noticing.
        """
        # Timing of how to check for idle. These should probably come from
        # configurable parameters, but it is just a failsafe, so maybe not.
        idleInstancePeriodLen = 3600    # Each period is 1 hour
        idleInstanceNumPeriods = 24     # For 24 periods
        idleInstanceThreshold = 1       # CPU <1% for all periods

        cloudwatchClient = boto3.client('cloudwatch')
        regionName = self.session.region_name

        for instanceId in instanceIdList:
            # NB. AlarmName must be unique, so we include instanceId
            cloudwatchClient.put_metric_alarm(
                AlarmName=f"RIOS-idleinstancefailsafe-{instanceId}",
                AlarmDescription="Fail-safe to terminate orphaned instance",
                ActionsEnabled=True,
                AlarmActions=[f"arn:aws:automate:{regionName}:ec2:terminate"],
                MetricName="CPUUtilization",
                Namespace="AWS/EC2",
                Period=idleInstancePeriodLen,
                EvaluationPeriods=idleInstanceNumPeriods,
                Statistic="Average",
                Threshold=idleInstanceThreshold,
                ComparisonOperator="LessThanThreshold",
                Dimensions=[{"Name": "InstanceId", "Value": instanceId}],
            )

    def getClusterInstanceCount(self, clusterName):
        """
        Query the given cluster, and return the number of instances it has. If the
        cluster does not exist, return None.
        """
        count = None
        response = self.ecsClient.describe_clusters(clusters=[clusterName])
        if 'clusters' in response:
            for descr in response['clusters']:
                if descr['clusterName'] == clusterName:
                    count = descr['registeredContainerInstancesCount']
        return count

    def getClusterTaskCount(self):
        """
        Query the cluster, and return the number of tasks it has.
        This is the total of running and pending tasks.
        If the cluster does not exist, return None.
        """
        count = None
        clusterName = self.clusterName
        response = self.ecsClient.describe_clusters(clusters=[clusterName])
        if 'clusters' in response:
            for descr in response['clusters']:
                if descr['clusterName'] == clusterName:
                    count = (descr['runningTasksCount'] +
                             descr['pendingTasksCount'])
        return count

    def waitClusterInstanceCount(self, clusterName, endInstanceCount):
        """
        Poll the given cluster until the instanceCount is equal to the
        given endInstanceCount
        """
        instanceCount = self.getClusterInstanceCount(clusterName)
        startTime = time.time()
        timeout = self.waitClusterInstanceCountTimeout
        timeExceeded = False

        while ((instanceCount != endInstanceCount) and (not timeExceeded)):
            time.sleep(5)
            instanceCount = self.getClusterInstanceCount(clusterName)
            timeExceeded = (time.time() > (startTime + timeout))

    def waitClusterTasksFinished(self):
        """
        Poll the given cluster until the number of tasks reaches zero
        """
        taskCount = self.getClusterTaskCount()
        startTime = time.time()
        timeout = 50
        timeExceeded = False
        while ((taskCount > 0) and (not timeExceeded)):
            time.sleep(5)
            taskCount = self.getClusterTaskCount()
            timeExceeded = (time.time() > (startTime + timeout))

        # If timeExceeded, then one or more tasks is probably stopped but
        # not exited. In this case, it is safe to proceed to delete_cluster.

    def createTaskDef(self):
        """
        If requested to do so, create a task definition for the worker tasks
        """
        taskDef_kwArgs = self.extraParams.get('register_task_definition')
        if taskDef_kwArgs is not None:
            self.createdTaskDef = True
            taskDefResponse = self.ecsClient.register_task_definition(**taskDef_kwArgs)
            self.taskDefArn = taskDefResponse['taskDefinition']['taskDefinitionArn']

    def checkTaskErrors(self):
        """
        Check for errors in any of the worker tasks, and report to stderr.
        """
        if self.taskArnList is None:
            return

        numTasks = len(self.taskArnList)
        # The describe_tasks call will only take this many at a time, so we
        # have to page through.
        TASKS_PER_PAGE = 100
        i = 0
        failures = []
        exitCodeList = []
        while i < numTasks:
            j = i + TASKS_PER_PAGE
            descr = self.ecsClient.describe_tasks(cluster=self.clusterName,
                tasks=self.taskArnList[i:j])
            failures.extend(descr['failures'])
            # Grab all the container exit codes/reasons. Note that we
            # know we have only one container per task.
            ctrDescrList = [t['containers'][0] for t in descr['tasks']]
            for c in ctrDescrList:
                if 'exitCode' in c:
                    exitCode = c['exitCode']
                    if exitCode != 0:
                        reason = c.get('reason', "UnknownReason")
                        exitCodeList.append((exitCode, reason))
            i = j

        for f in failures:
            print("Failure in ECS task:", f.get('reason'), file=sys.stderr)
            print("    ", f.get('details'), file=sys.stderr)
        for (exitCode, reason) in exitCodeList:
            if exitCode != 0:
                print("Exit code {} from ECS task container: {}".format(
                    exitCode, reason), file=sys.stderr)

    @staticmethod
    def makeExtraParams_Fargate(jobName=None, containerImage=None,
            taskRoleArn=None, executionRoleArn=None, subnets=None,
            subnet=None, securityGroups=None, cpu='0.5 vCPU', memory='1GB',
            cpuArchitecture=None, cloudwatchLogGroup=None, tags=None):
        """
        Helper function to construct a minimal computeWorkerExtraParams
        dictionary suitable for using ECS with Fargate launchType, given
        just the bare essential information.

        Returns a Python dictionary.

        jobName : str
            Arbitrary string, optional. If given, this name will be incorporated
            into some AWS/ECS names for the compute workers, including the
            container name and the task family name.
        containerImage : str
            Required. URI of the container image to use for compute workers. This
            container must have RIOS installed. It can be the same container as
            used for the main script, as the entry point is over-written.
        executionRoleArn : str
            Required. ARN for an AWS role. This allows ECS to use AWS services on
            your behalf. A good start is a role including
            AmazonECSTaskExecutionRolePolicy, which allows access to ECR
            container registries and CloudWatch logs.
        taskRoleArn : str
            Required. ARN for an AWS role. This allows your code to use AWS
            services. This role should include policies such as AmazonS3FullAccess,
            covering any AWS services your compute workers will need.
        subnet : str
            Required. Subnet ID string associated with the VPC in which
            workers will run.
        subnets : list of str
            Deprecated. List of subnet ID strings associated with the VPC in which
            workers will run. This is an alternative to specifying a single
            subnet, but is deprecated, and should not be used. As far as we know,
            there is no good reason to spread workers across multiple subnets.
        securityGroups : list of str
            Required. List of security group IDs associated with the VPC.
        cpu : str
            Number of CPU units requested for each compute worker, expressed in
            AWS's own units. For example, '0.5 vCPU', or '1024' (which
            corresponds to the same thing). Both must be strings. This helps
            Fargate to select a suitable VM instance type (see below).
        memory : str
            Amount of memory requested for each compute worker, expressed in MiB,
            or with a units suffix. For example, '1024' or its equivalent '1GB'.
            This helps Fargate to select a suitable VM instance type (see below).
        cpuArchitecture : str
            If given, selects the CPU architecture of the hosts to run worker on.
            Can be 'ARM64', defaults to 'X86_64'.
        cloudwatchLogGroup : str or None
            Optional. Name of CloudWatch log group. If not None, each worker
            sends a log stream of its stdout & stderr to this log group. The
            group should already exist. If None, no CloudWatch logging is done.
            Intended for tracking obscure problems, rather than to use permanently.
        tags: dict or None
            Optional. If specified this needs to be a dictionary which has the
            keys and values converted into the format that AWS accepts.

        Only certain combinations of cpu and memory are allowed, as these are used
        by Fargate to select a suitable VM instance type. See ESC.Client.run_task()
        documentation for further details.

        """
        jobIDstr = ECSComputeWorkerMgr.makeJobIDstr(jobName)
        containerName = 'RIOS_{}_container'.format(jobIDstr)
        taskFamily = "RIOS_{}_task".format(jobIDstr)
        clusterName = "RIOS_{}_cluster".format(jobIDstr)
        aws_tags = None
        if tags is not None:
            # covert to AWS format
            aws_tags = []
            for key, value in tags.items():
                obj = {'key': key, 'value': value}
                aws_tags.append(obj)

        createClusterParams = {"clusterName": clusterName}
        if aws_tags is not None:
            createClusterParams['tags'] = aws_tags

        containerDefs = [{'name': containerName,
                          'image': containerImage,
                          'entryPoint': ['/usr/bin/env', 'rios_computeworker']}]
        if cloudwatchLogGroup is not None:
            # We are using the default session, so ask it what region
            session = boto3._get_default_session()
            regionName = session.region_name
            # Set up the cloudwatch log configuration
            containerDefs[0]['logConfiguration'] = {
                'logDriver': 'awslogs',
                'options': {
                    'awslogs-group': cloudwatchLogGroup,
                    'awslogs-stream-prefix': f'/RIOS_{jobIDstr}',
                    'awslogs-region': regionName
                }
            }

        # Cope with the deprecated list of subnet IDs
        if subnets is not None and subnet is not None:
            msg = "makeExtraParams_Fargate cannot use both subnet & subnets"
            raise ValueError(msg)
        elif subnet is not None:
            subnets = [subnet]
        elif subnets is not None:
            msg = ("List of subnets is deprecated in makeExtraParams_Fargate. " +
                   "Use single 'subnet' parameter instead")
            rioserrors.deprecationWarning(msg)

        networkConf = {
            'awsvpcConfiguration': {
                'assignPublicIp': 'DISABLED',
                'subnets': subnets,
                'securityGroups': securityGroups
            }
        }

        taskDefParams = {
            'family': taskFamily,
            'networkMode': 'awsvpc',
            'requiresCompatibilities': ['FARGATE'],
            'containerDefinitions': containerDefs,
            'cpu': cpu,
            'memory': memory
        }
        if taskRoleArn is not None:
            taskDefParams['taskRoleArn'] = taskRoleArn
        if executionRoleArn is not None:
            taskDefParams['executionRoleArn'] = executionRoleArn
        if cpuArchitecture is not None:
            taskDefParams['runtimePlatform'] = {'cpuArchitecture': cpuArchitecture}
        if aws_tags is not None:
            taskDefParams['tags'] = aws_tags

        runTaskParams = {
            'launchType': 'FARGATE',
            'cluster': clusterName,
            'networkConfiguration': networkConf,
            'taskDefinition': 'Dummy, to be over-written within RIOS',
            'overrides': {'containerOverrides': [{
                "command": 'Dummy, to be over-written within RIOS',
                'name': containerName}]}
        }
        if aws_tags is not None:
            runTaskParams['tags'] = aws_tags

        extraParams = {
            'register_task_definition': taskDefParams,
            'create_cluster': createClusterParams,
            'run_task': runTaskParams
        }
        return extraParams

    @staticmethod
    def makeExtraParams_PrivateCluster(jobName=None, numInstances=None,
            ami=None, instanceType=None, containerImage=None,
            taskRoleArn=None, executionRoleArn=None,
            subnet=None, securityGroups=None, instanceProfileArn=None,
<<<<<<< HEAD
            memoryReservation=1024, cloudwatchLogGroup=None, tags=None):
=======
            memoryReservation=1024, cloudwatchLogGroup=None,
            terminateIdleInstances=True):
>>>>>>> ac607f2f
        """
        Helper function to construct a basic computeWorkerExtraParams
        dictionary suitable for using ECS with a private per-job cluster,
        given just the bare essential information.

        Returns a Python dictionary.

        jobName : str
            Arbitrary string, optional. If given, this name will be incorporated
            into some AWS/ECS names for the compute workers, including the
            container name and the task family name.
        numInstances : int
            Number of VM instances which will comprise the private ECS cluster.
            The RIOS compute workers will be distributed across these, so it
            makes sense to have the same number of instances, i.e. one worker
            on each instance.
        ami : str
            Amazon Machine Image ID string. This should be for an ECS-Optimized
            machine image, either as supplied by AWS, or custom-built, but it must
            have the ECS Agent installed. An example would
            be "ami-00065bb22bcbffde0", which is an AWS-supplied ECS-Optimized
            image.
        instanceType : str
            The string identifying the instance type for the VM instances which
            will make up the ECS cluster. An example would be "a1.medium".
        containerImage : str
            Required. URI of the container image to use for compute workers. This
            container must have RIOS installed. It can be the same container as
            used for the main script, as the entry point is over-written.
        executionRoleArn : str
            Required. ARN for an AWS role. This allows ECS to use AWS services on
            your behalf. A good start is a role including
            AmazonECSTaskExecutionRolePolicy, which allows access to ECR
            container registries and CloudWatch logs.
        taskRoleArn : str
            Required. ARN for an AWS role. This allows your code to use AWS
            services. This role should include policies such as AmazonS3FullAccess,
            covering any AWS services your compute workers will need.
        subnet : str
            Required. A subnet ID string associated with the VPC in which
            workers will run.
        securityGroups : list of str
            Required. List of security group IDs associated with the VPC.
        instanceProfileArn : str
            The IamInstanceProfile ARN to use for the VM instances. This should
            include AmazonEC2ContainerServiceforEC2Role policy, which allows the
            instances to be part of an ECS cluster.
        memoryReservation : int
            Optional. Memory (in MiB) reserved for the containers in each
            compute worker. This should be small enough to fit well inside the
            memory of the VM on which it is running. Often best to leave this
            as default until out-of-memory errors occur, then increase.
        cloudwatchLogGroup : str or None
            Optional. Name of CloudWatch log group. If not None, each worker
            sends a log stream of its stdout & stderr to this log group. The
            group should already exist. If None, no CloudWatch logging is done.
            Intended for tracking obscure problems, rather than to use permanently.
<<<<<<< HEAD
        tags: dict or None
            Optional. If specified this needs to be a dictionary which has the
            keys and values converted into the format that AWS accepts.
=======
        terminateIdleInstances : bool
            Optional. If True (the default), a CloudWatch Alarm is added to each
            EC2 instance as it is started, to terminate the instance if it
            falls idle. Currently, this is defined as CPUUtilization < 1% for 24
            consecutive hours. This is a fail-safe to prevent uncaught errors
            from leaving orphaned instances running for weeks. It is hoped that
            all errors will be caught and these alarms are never actually
            triggered, but this should only be disabled if it is causing some
            other problem.
>>>>>>> ac607f2f

        """
        jobIDstr = ECSComputeWorkerMgr.makeJobIDstr(jobName)
        containerName = 'RIOS_{}_container'.format(jobIDstr)
        taskFamily = "RIOS_{}_task".format(jobIDstr)
        clusterName = "RIOS_{}_cluster".format(jobIDstr)
        aws_tags = None
        if tags is not None:
            # covert to AWS format
            aws_tags = []
            for key, value in tags.items():
                obj = {'key': key, 'value': value}
                aws_tags.append(obj)

        createClusterParams = {"clusterName": clusterName}
        if aws_tags is not None:
            createClusterParams['tags'] = aws_tags
        userData = '\n'.join([
            "#!/bin/bash",
            f"echo ECS_CLUSTER={clusterName} >> /etc/ecs/ecs.config"
        ])
        runInstancesParams = {
            "ImageId": ami,
            "InstanceType": instanceType,
            "MaxCount": numInstances,
            "MinCount": 1,
            "SecurityGroupIds": securityGroups,
            "SubnetId": subnet,
            "IamInstanceProfile": {"Arn": instanceProfileArn},
            "UserData": userData
        }

        containerDefs = [{'name': containerName,
                          'image': containerImage,
                          'memoryReservation': memoryReservation,
                          'entryPoint': ['/usr/bin/env', 'rios_computeworker']}]
        if cloudwatchLogGroup is not None:
            # We are using the default session, so ask it what region
            session = boto3._get_default_session()
            regionName = session.region_name
            # Set up the cloudwatch log configuration
            containerDefs[0]['logConfiguration'] = {
                'logDriver': 'awslogs',
                'options': {
                    'awslogs-group': cloudwatchLogGroup,
                    'awslogs-stream-prefix': f'/RIOS_{jobIDstr}',
                    'awslogs-region': regionName
                }
            }

        networkConf = {
            'awsvpcConfiguration': {
                'assignPublicIp': 'DISABLED',
                'subnets': [subnet],
                'securityGroups': securityGroups
            }
        }

        taskDefParams = {
            'family': taskFamily,
            'networkMode': 'awsvpc',
            'requiresCompatibilities': ['EC2'],
            'containerDefinitions': containerDefs
        }
        if taskRoleArn is not None:
            taskDefParams['taskRoleArn'] = taskRoleArn
        if executionRoleArn is not None:
            taskDefParams['executionRoleArn'] = executionRoleArn
        if aws_tags is not None:
            taskDefParams['tags'] = aws_tags

        runTaskParams = {
            'launchType': 'EC2',
            'cluster': clusterName,
            'networkConfiguration': networkConf,
            'taskDefinition': 'Dummy, to be over-written within RIOS',
            'overrides': {'containerOverrides': [{
                "command": 'Dummy, to be over-written within RIOS',
                'name': containerName}]}
        }
        if aws_tags is not None:
            runTaskParams['tags'] = aws_tags
            
        extraParams = {
            'waitClusterInstanceCountTimeout':
                ECSComputeWorkerMgr.defaultWaitClusterInstanceCountTimeout,
            'terminateIdleInstances': terminateIdleInstances,
            'create_cluster': createClusterParams,
            'run_instances': runInstancesParams,
            'register_task_definition': taskDefParams,
            'run_task': runTaskParams
        }
        return extraParams


class AWSBatchComputeWorkerMgr(ComputeWorkerManager):
    """
    Manage compute workers using AWS Batch.
    """
    computeWorkerKind = CW_AWSBATCH
    computeWorkersRead_default = True

    def startWorkers(self, numWorkers=None, userFunction=None,
            infiles=None, outfiles=None, otherArgs=None, controls=None,
            blockList=None, inBlockBuffer=None, outBlockBuffer=None,
            workinggrid=None, allInfo=None, singleBlockComputeWorkers=False,
            tmpfileMgr=None, haveSharedTemp=True, exceptionQue=None):
        """
        Start <numWorkers> AWS Batch jobs to process blocks of data
        """
        self.forceExit = threading.Event()
        self.workerBarrier = threading.Barrier(numWorkers + 1)
        if boto3 is None:
            raise rioserrors.UnavailableError("boto3 is unavailable")

        self.STACK_NAME = os.getenv('RIOS_AWSBATCH_STACK', default='RIOS')
        self.REGION = os.getenv('RIOS_AWSBATCH_REGION',
            default='ap-southeast-2')

        self.stackOutputs = self.getStackOutputs()
        self.batchClient = boto3.client('batch', region_name=self.REGION)

        # check what the maximum number of jobs can be run based on the 
        # vCPUS and maxvCPUs settings
        maxBatchJobs = int(int(self.stackOutputs['BatchMaxVCPUS']) / 
            int(self.stackOutputs['BatchVCPUS']))
        if numWorkers > maxBatchJobs:
            raise ValueError('Requested number of compute workers is ' +
                'greater than (MaxVCPUS / VCPUS). Either increase ' +
                'this ratio, or reduce numComputeWorkers')

        self.setupNetworkCommunication(userFunction, infiles, outfiles,
            otherArgs, controls, workinggrid, allInfo, blockList,
            numWorkers, inBlockBuffer, outBlockBuffer, self.forceExit,
            exceptionQue, self.workerBarrier)

        channAddr = self.dataChan.addressStr()

        jobQueue = self.stackOutputs['BatchProcessingJobQueueName']
        jobDefinition = self.stackOutputs['BatchProcessingJobDefinitionName']

        self.jobList = []
        for workerID in range(numWorkers):
            workerCmdArgs = ['-i', str(workerID), '--channaddr', channAddr]
            containerOverrides = {"command": workerCmdArgs}
            jobRtn = self.batchClient.submit_job(
                jobName=self.getWorkerName(workerID),
                jobQueue=jobQueue,
                jobDefinition=jobDefinition,
                containerOverrides=containerOverrides)
            self.jobList.append(jobRtn)

        if not singleBlockComputeWorkers:
            # Do not proceed until all workers have started
            computeBarrierTimeout = controls.concurrency.computeBarrierTimeout
            self.workerBarrier.wait(timeout=computeBarrierTimeout)

    def shutdown(self):
        """
        Shut down the job pool
        """
        self.forceExit.set()
        self.workerBarrier.abort()
        self.makeOutObjList()
        self.dataChan.shutdown()

    def getStackOutputs(self):
        """
        Helper function to query the CloudFormation stack for outputs.

        Uses the RIOS_AWSBATCH_STACK and RIOS_AWSBATCH_REGION env vars to
        determine which stack and region to query.
        """
        client = boto3.client('cloudformation', region_name=self.REGION)
        resp = client.describe_stacks(StackName=self.STACK_NAME)
        if len(resp['Stacks']) == 0:
            msg = "AWS Batch stack '{}' is not available".format(
                self.STACK_NAME)
            raise rioserrors.UnavailableError(msg)

        outputsRaw = resp['Stacks'][0]['Outputs']
        # convert to a normal dictionary
        outputs = {}
        for out in outputsRaw:
            key = out['OutputKey']
            value = out['OutputValue']
            outputs[key] = value
        return outputs


class ClassicBatchComputeWorkerMgr(ComputeWorkerManager):
    """
    Manage compute workers using a classic batch queue, notably
    PBS or SLURM. Initially constructed with computeWorkerKind = None,
    one must then assign computeWorkerKind as either CW_PBS or CW_SLURM
    before use.

    Will make use of the computeWorkerExtraParams argument to ConcurrencyStyle,
    if given, but this is optional. If given, it should be a dictionary, see
    :doc:`concurrency` for details.

    """
    computeWorkerKind = None
    computeWorkersRead_default = True

    def startWorkers(self, numWorkers=None, userFunction=None,
            infiles=None, outfiles=None, otherArgs=None, controls=None,
            blockList=None, inBlockBuffer=None, outBlockBuffer=None,
            workinggrid=None, allInfo=None, singleBlockComputeWorkers=False,
            tmpfileMgr=None, haveSharedTemp=True, exceptionQue=None):
        """
        Start <numWorkers> PBS or SLURM jobs to process blocks of data
        """
        self.checkBatchSystemAvailable()
        self.haveSharedTemp = haveSharedTemp
        self.scriptfileList = []
        self.logfileList = []
        self.jobId = {}
        self.forceExit = threading.Event()
        self.workerBarrier = threading.Barrier(numWorkers + 1)
        if singleBlockComputeWorkers:
            # We ignore numWorkers, and have a worker for each block
            numWorkers = len(blockList)
        self.extraParams = controls.concurrency.computeWorkerExtraParams
        if self.extraParams is None:
            self.extraParams = {}

        self.setupNetworkCommunication(userFunction, infiles, outfiles,
            otherArgs, controls, workinggrid, allInfo, blockList,
            numWorkers, inBlockBuffer, outBlockBuffer, self.forceExit,
            exceptionQue, self.workerBarrier)

        try:
            self.addressFile = None
            if self.haveSharedTemp:
                self.addressFile = tmpfileMgr.mktempfile(prefix='rios_batch_',
                    suffix='.chnl')
                address = self.dataChan.addressStr()
                open(self.addressFile, 'w').write(address + '\n')

            for workerID in range(numWorkers):
                self.worker(workerID, tmpfileMgr)
        except Exception as e:
            self.dataChan.shutdown()
            raise e

        if not singleBlockComputeWorkers:
            # Do not proceed until all workers have started
            computeBarrierTimeout = controls.concurrency.computeBarrierTimeout
            self.workerBarrier.wait(timeout=computeBarrierTimeout)

    def checkBatchSystemAvailable(self):
        """
        Check whether the selected batch queue system is available.
        If not, raise UnavailableError
        """
        cmd = self.getQueueCmd()
        try:
            subprocess.Popen(cmd, stdout=subprocess.PIPE,
                stderr=subprocess.PIPE, universal_newlines=True)
            batchSysAvailable = True
        except FileNotFoundError:
            batchSysAvailable = False
        if not batchSysAvailable:
            if self.computeWorkerKind == CW_PBS:
                msg = "PBS is not available"
            elif self.computeWorkerKind == CW_SLURM:
                msg = "SLURM is not available"
            raise rioserrors.UnavailableError(msg)

    def worker(self, workerID, tmpfileMgr):
        """
        Assemble a worker job and submit it to the batch queue
        """
        scriptfile = tmpfileMgr.mktempfile(prefix='rios_batch_',
            suffix='.sh')
        logfile = tmpfileMgr.mktempfile(prefix='rios_batch_',
            suffix='.log')
        self.scriptfileList.append(scriptfile)
        self.logfileList.append(logfile)

        scriptCmdList = self.beginScript(logfile, workerID)

        computeWorkerCmd = ["rios_computeworker", "-i", str(workerID)]
        if self.addressFile is not None:
            addressArgs = ["--channaddrfile", self.addressFile]
        else:
            addressArgs = ["--channaddr", self.dataChan.addressStr()]
        computeWorkerCmd.extend(addressArgs)
        computeWorkerCmdStr = " ".join(computeWorkerCmd)
        # Add any cmd prefix or suffix strings given
        cmdPrefix = self.extraParams.get('cmdPrefix', '')
        cmdSuffix = self.extraParams.get('cmdSuffix', '')
        computeWorkerCmdStr = cmdPrefix + computeWorkerCmdStr + cmdSuffix

        # Mark the start of outputs from the worker command in the log
        scriptCmdList.append("echo 'Begin-rios-worker'")
        scriptCmdList.append(computeWorkerCmdStr)
        # Capture the exit status from the command
        scriptCmdList.append("WORKERCMDSTAT=$?")
        # Mark the end of outputs from the worker command in the log
        scriptCmdList.append("echo 'End-rios-worker'")
        # Make sure the log includes the exit status from the command
        scriptCmdList.append("echo 'rios_computeworker status:' $WORKERCMDSTAT")
        scriptStr = '\n'.join(scriptCmdList)

        open(scriptfile, 'w').write(scriptStr + "\n")

        submitCmdWords = self.getSubmitCmd()
        submitCmdWords.append(scriptfile)
        proc = subprocess.Popen(submitCmdWords, stdout=subprocess.PIPE,
            stderr=subprocess.PIPE, universal_newlines=True)

        # The submit command exits almost immediately, printing the job id
        # to stdout. So, we just wait for the command to finish, and grab
        # the jobID string.
        (stdout, stderr) = proc.communicate()
        self.jobId[workerID] = self.getJobId(stdout)

        # If there was something in stderr from the submit command, then
        # probably something bad happened, so we pass it on to the user
        # in the form of an exception.
        if (len(stderr) > 0) or (self.jobId[workerID] is None):
            msg = "Error from submit command. Message:\n" + stderr
            raise rioserrors.JobMgrError(msg)

    def waitOnJobs(self):
        """
        Wait for all batch jobs to complete
        """
        jobIdSet = set([jobId for jobId in self.jobId.values()])

        numJobs = len(jobIdSet)
        allFinished = (numJobs == 0)
        while not allFinished:
            qlistCmd = self.getQueueCmd()
            proc = subprocess.Popen(qlistCmd, stdout=subprocess.PIPE,
                stderr=subprocess.PIPE, universal_newlines=True)
            (stdout, stderr) = proc.communicate()

            stdoutLines = [line for line in stdout.split('\n')
                if len(line) > 0]   # No blank lines
            # Skip header lines, and grab first word on each line,
            # which is the jobID
            nskip = self.getQlistHeaderCount()
            qlistJobIDlist = [line.split()[0] for line in
                stdoutLines[nskip:]]
            qlistJobIDset = set(qlistJobIDlist)

            allFinished = jobIdSet.isdisjoint(qlistJobIDset)

            if not allFinished:
                # Sleep for a bit before checking again
                time.sleep(60)

    def findExtraErrors(self):
        """
        Look for errors in the log files. These would be errors which were
        not reported via the data channel
        """
        numWorkers = len(self.scriptfileList)
        for workerID in range(numWorkers):
            logf = open(self.logfileList[workerID], 'r')
            loglines = [line.strip('\n') for line in logf.readlines()]
            i = self.findLine(loglines, 'Begin-rios-worker')
            if i is None:
                i = -1
            j = self.findLine(loglines, 'End-rios-worker')
            if j is None:
                j = len(loglines)

            workerOutLines = loglines[i + 1:j]
            statusNdx = self.findLine(loglines, 'rios_computeworker status:')
            if statusNdx is not None:
                statusLine = loglines[statusNdx]
                statusVal = int(statusLine.split(':')[-1])
            else:
                statusVal = 1
            if statusVal != 0:
                print("\nError in compute worker", workerID, file=sys.stderr)
                print('\n'.join(workerOutLines), file=sys.stderr)
                print(file=sys.stderr)

    @staticmethod
    def findLine(linelist, s):
        """
        Find the first line which begins with the given string.
        Return the index of that line, or None if not found.
        """
        ndx = None
        for i in range(len(linelist)):
            line = linelist[i].strip()
            if ndx is None and line.startswith(s):
                ndx = i
        return ndx

    def beginScript(self, logfile, workerID):
        """
        Return list of initial script commands, depending on
        whether we are PBS or SLURM
        """
        workerName = self.getWorkerName(workerID)
        if self.computeWorkerKind == CW_PBS:
            scriptCmdList = [
                "#!/bin/bash",
                "#PBS -j oe -o {}".format(logfile),
                "#PBS -N {}".format(workerName)
            ]
            if (('RIOS_PBSJOBMGR_QSUBOPTIONS' in os.environ) or
                    ('RIOS_PBSJOBMGR_INITCMDS' in os.environ)):
                msg = ("RIOS PBS environment variables no longer supported. " +
                       "Please use computeWorkerExtraParams argument of " +
                       "ConcurrencyStyle instead")
                rioserrors.deprecationWarning(msg)

            qsubOptions = self.extraParams.get('qsubOptions')
            initCmds = self.extraParams.get('initCmds')

            if qsubOptions is not None:
                scriptCmdList.append("#PBS %s" % qsubOptions)
            if initCmds is not None:
                scriptCmdList.append(initCmds)
        elif self.computeWorkerKind == CW_SLURM:
            scriptCmdList = [
                "#!/bin/bash",
                "#SBATCH -o %s" % logfile,
                "#SBATCH -e %s" % logfile,
                "#SBATCH -J {}".format(workerName)
            ]
            if (('RIOS_SLURMJOBMGR_SBATCHOPTIONS' in os.environ) or
                    ('RIOS_SLURMJOBMGR_INITCMDS' in os.environ)):
                msg = ("RIOS SLURM environment variables no longer supported. " +
                       "Please use computeWorkerExtraParams argument of " +
                       "ConcurrencyStyle instead")
                rioserrors.deprecationWarning(msg)

            sbatchOptions = self.extraParams.get('sbatchOptions')
            initCmds = self.extraParams.get('initCmds')

            if sbatchOptions is not None:
                scriptCmdList.append("#SBATCH %s" % sbatchOptions)
            if initCmds is not None:
                scriptCmdList.append(initCmds)

        return scriptCmdList

    def getSubmitCmd(self):
        """
        Return the command name for submitting a job, depending on
        whether we are PBS or SLURM. Return as a list of words,
        ready to give to Popen.
        """
        if self.computeWorkerKind == CW_PBS:
            cmd = ["qsub"]
        elif self.computeWorkerKind == CW_SLURM:
            cmd = ["sbatch"]
        return cmd

    def getQueueCmd(self):
        """
        Return the command name for listing the current jobs in the
        batch queue, depending on whether we are PBS or SLURM. Return
        as a list of words, ready to give to Popen.
        """
        if self.computeWorkerKind == CW_PBS:
            cmd = ["qstat"]
        elif self.computeWorkerKind == CW_SLURM:
            cmd = ["squeue", "--noheader"]
        return cmd

    def getJobId(self, stdout):
        """
        Extract the jobId from the string returned when the job is
        submitted, depending on whether we are PBS or SLURM
        """
        if self.computeWorkerKind == CW_PBS:
            jobID = stdout.strip()
            if len(jobID) == 0:
                jobID = None
        elif self.computeWorkerKind == CW_SLURM:
            slurmOutputList = stdout.strip().split()
            jobID = None
            # slurm prints a sentence to the stdout:
            # 'Submitted batch job X'
            if len(slurmOutputList) >= 4:
                jobID = slurmOutputList[3]
        return jobID

    def getQlistHeaderCount(self):
        """
        Number of lines to skip at the head of the qlist output
        """
        if self.computeWorkerKind == CW_PBS:
            nskip = 0
        elif self.computeWorkerKind == CW_SLURM:
            nskip = 2
        return nskip

    def shutdown(self):
        """
        Shutdown the compute manager. Wait on batch jobs, then
        shut down the data channel
        """
        self.forceExit.set()
        self.waitOnJobs()

        self.makeOutObjList()
        self.findExtraErrors()
        self.dataChan.shutdown()


class SubprocComputeWorkerManager(ComputeWorkerManager):
    """
    Purely for testing, not for normal use.

    This class manages compute workers run through subprocess.Popen.
    This is not normally any improvement over using CW_THREADS, and
    should be avoided. I am using this purely as a test framework
    to emulate the batch queue types of compute worker, which are
    similarly disconnected from the main process, so I can work out the
    right mechanisms to use for exception handling and such like,
    and making sure the rios_computeworker command line works.

    """
    computeWorkerKind = CW_SUBPROC
    computeWorkersRead_default = False

    def startWorkers(self, numWorkers=None, userFunction=None,
            infiles=None, outfiles=None, otherArgs=None, controls=None,
            blockList=None, inBlockBuffer=None, outBlockBuffer=None,
            workinggrid=None, allInfo=None, singleBlockComputeWorkers=False,
            tmpfileMgr=None, haveSharedTemp=True, exceptionQue=None):
        """
        Start the specified compute workers
        """
        self.haveSharedTemp = haveSharedTemp
        self.processes = {}
        self.results = {}
        self.forceExit = threading.Event()
        self.workerBarrier = threading.Barrier(numWorkers + 1)

        self.setupNetworkCommunication(userFunction, infiles, outfiles,
            otherArgs, controls, workinggrid, allInfo, blockList,
            numWorkers, inBlockBuffer, outBlockBuffer, self.forceExit,
            exceptionQue, self.workerBarrier)

        try:
            self.addressFile = None
            if self.haveSharedTemp:
                self.addressFile = tmpfileMgr.mktempfile(prefix='rios_subproc_',
                    suffix='.chnl')
                address = self.dataChan.addressStr()
                open(self.addressFile, 'w').write(address + '\n')

            for workerID in range(numWorkers):
                self.worker(workerID)
        except Exception as e:
            self.dataChan.shutdown()
            raise e

        if not singleBlockComputeWorkers:
            # Do not proceed until all workers have started
            computeBarrierTimeout = controls.concurrency.computeBarrierTimeout
            self.workerBarrier.wait(timeout=computeBarrierTimeout)

    def worker(self, workerID):
        """
        Start one worker
        """
        cmdList = ["rios_computeworker", "-i", str(workerID),
            "--channaddrfile", self.addressFile]
        self.processes[workerID] = subprocess.Popen(cmdList,
            stdout=subprocess.PIPE, stderr=subprocess.PIPE,
            universal_newlines=True)

    def waitOnJobs(self):
        """
        Wait for all worker subprocesses to complete
        """
        for (workerID, proc) in self.processes.items():
            (stdout, stderr) = proc.communicate()
            results = {
                'returncode': proc.returncode,
                'stdoutstr': stdout,
                'stderrstr': stderr
            }
            self.results[workerID] = results

    def findExtraErrors(self):
        """
        Check for errors in any worker stderr. These would be errors not
        reported via the data channel
        """
        for (workerID, proc) in self.processes.items():
            retcode = proc.returncode
            if retcode is not None and retcode != 0:
                stderrStr = self.results[workerID]['stderrstr'].strip()
                if len(stderrStr) > 0:
                    print("\nError in compute worker", workerID, file=sys.stderr)
                    print(stderrStr, file=sys.stderr)
                    print(file=sys.stderr)

    def shutdown(self):
        """
        Shutdown the compute manager. Wait on batch jobs, then
        shut down the data channel
        """
        self.forceExit.set()
        self.workerBarrier.abort()
        self.waitOnJobs()
        if self.addressFile is not None:
            os.remove(self.addressFile)

        self.makeOutObjList()
        self.findExtraErrors()
        self.dataChan.shutdown()<|MERGE_RESOLUTION|>--- conflicted
+++ resolved
@@ -727,12 +727,8 @@
             ami=None, instanceType=None, containerImage=None,
             taskRoleArn=None, executionRoleArn=None,
             subnet=None, securityGroups=None, instanceProfileArn=None,
-<<<<<<< HEAD
-            memoryReservation=1024, cloudwatchLogGroup=None, tags=None):
-=======
             memoryReservation=1024, cloudwatchLogGroup=None,
-            terminateIdleInstances=True):
->>>>>>> ac607f2f
+            terminateIdleInstances=True, tags=None):
         """
         Helper function to construct a basic computeWorkerExtraParams
         dictionary suitable for using ECS with a private per-job cluster,
@@ -790,11 +786,6 @@
             sends a log stream of its stdout & stderr to this log group. The
             group should already exist. If None, no CloudWatch logging is done.
             Intended for tracking obscure problems, rather than to use permanently.
-<<<<<<< HEAD
-        tags: dict or None
-            Optional. If specified this needs to be a dictionary which has the
-            keys and values converted into the format that AWS accepts.
-=======
         terminateIdleInstances : bool
             Optional. If True (the default), a CloudWatch Alarm is added to each
             EC2 instance as it is started, to terminate the instance if it
@@ -804,7 +795,9 @@
             all errors will be caught and these alarms are never actually
             triggered, but this should only be disabled if it is causing some
             other problem.
->>>>>>> ac607f2f
+        tags: dict or None
+            Optional. If specified this needs to be a dictionary which has the
+            keys and values converted into the format that AWS accepts.
 
         """
         jobIDstr = ECSComputeWorkerMgr.makeJobIDstr(jobName)
