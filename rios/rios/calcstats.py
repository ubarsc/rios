"""
This module creates pyramid layers and calculates statistics for image
files. Much of it was originally for ERDAS Imagine files but should work 
with any other format that supports pyramid layers and statistics

"""
# This file is part of RIOS - Raster I/O Simplification
# Copyright (C) 2012  Sam Gillingham, Neil Flood
#
# This program is free software: you can redistribute it and/or modify
# it under the terms of the GNU General Public License as published by
# the Free Software Foundation, either version 3 of the License, or
# (at your option) any later version.
#
# This program is distributed in the hope that it will be useful,
# but WITHOUT ANY WARRANTY; without even the implied warranty of
# MERCHANTABILITY or FITNESS FOR A PARTICULAR PURPOSE.  See the
# GNU General Public License for more details.
#
# You should have received a copy of the GNU General Public License
# along with this program.  If not, see <http://www.gnu.org/licenses/>.

import os
import numpy
from osgeo import gdal
gdal.UseExceptions()
from distutils.version import LooseVersion
from . import cuiprogress
from .rioserrors import ProcessCancelledError

# Test whether we have access to the GDAL RFC40 facilities
haveRFC40 = False
if (os.getenv('RIOS_HISTOGRAM_IGNORE_RFC40') is None and 
        hasattr(gdal.RasterAttributeTable, 'ReadAsArray')):
    haveRFC40 = True

# test if https://trac.osgeo.org/gdal/ticket/6854 has been fixed
# this allows us to use the rat.SetLinearBinning call rather than metadata
if hasattr(gdal, '__version__'):
<<<<<<< HEAD
    # Fail slightly less drastically when running from ReadTheDocs
=======
    # Cope without the real gdal module, when running inside ReadTheDocs
>>>>>>> 706071dc
    haveLinearBinningFix = LooseVersion(gdal.__version__) >= LooseVersion('2.2.0')
else:
    haveLinearBinningFix = False

# When calculating overviews (i.e. pyramid layers), default behaviour
# is controlled by these
dfltOverviewLvls = os.getenv('RIOS_DFLT_OVERVIEWLEVELS')
if dfltOverviewLvls is None:
    DEFAULT_OVERVIEWLEVELS = [ 4, 8, 16, 32, 64, 128, 256, 512 ]
else:
    DEFAULT_OVERVIEWLEVELS = [int(i) for i in dfltOverviewLvls.split(',')]
DEFAULT_MINOVERVIEWDIM = int(os.getenv('RIOS_DFLT_MINOVERLEVELDIM', default=33))
DEFAULT_OVERVIEWAGGREGRATIONTYPE = os.getenv('RIOS_DFLT_OVERVIEWAGGTYPE', 
    default="AVERAGE")


def progressFunc(value,string,userdata):
    """
    Progress callback for BuildOverviews
    """
    percent = (userdata.curroffset + (value / userdata.nbands) * 100)
    userdata.progress.setProgress(percent)
    if value == 1.0:
        userdata.curroffset = userdata.curroffset + 100.0 / userdata.nbands
    return not userdata.progress.wasCancelled()
  
# make userdata object with progress and num bands
class ProgressUserData(object):
    pass

def addPyramid(ds, progress, 
        minoverviewdim=DEFAULT_MINOVERVIEWDIM, 
        levels=DEFAULT_OVERVIEWLEVELS,
        aggregationType=None):
    """
    Adds Pyramid layers to the dataset. Adds levels until
    the raster dimension of the overview layer is < minoverviewdim,
    up to a maximum level controlled by the levels parameter. 
    
    Uses gdal.Dataset.BuildOverviews() to do the work. 
    
    """
    progress.setLabelText("Computing Pyramid Layers...")
    progress.setProgress(0)

    # first we work out how many overviews to build based on the size
    if ds.RasterXSize < ds.RasterYSize:
        mindim = ds.RasterXSize
    else:
        mindim = ds.RasterYSize
    
    nOverviews = 0
    for i in levels:
        if (mindim // i ) > minoverviewdim:
            nOverviews = nOverviews + 1

    # Need to find out if we are thematic or continuous. 
    tmpmeta = ds.GetRasterBand(1).GetMetadata()
    if aggregationType is None:
        if 'LAYER_TYPE' in tmpmeta:
            if tmpmeta['LAYER_TYPE'] == 'athematic':
                aggregationType = "AVERAGE"
            else:
                aggregationType = "NEAREST"
        else:
            aggregationType = DEFAULT_OVERVIEWAGGREGRATIONTYPE
    
    userdata = ProgressUserData()
    userdata.progress = progress
    userdata.nbands = ds.RasterCount
    userdata.curroffset = 0
   
    ds.BuildOverviews(aggregationType, levels[:nOverviews], progressFunc, userdata )
  
    if progress.wasCancelled():
        raise ProcessCancelledError()

    # make sure it goes to 100%
    progress.setProgress(100)

def findOrCreateColumn(ratObj, usage, name, dtype):
    """
    Returns the index of an existing column matched
    on usage. Creates it if not already existing using 
    the supplied name and dtype
    Returns a tupe with index and a boolean specifying if 
    it is a new column or not
    """
    ncols = ratObj.GetColumnCount()
    for col in range(ncols):
        if ratObj.GetUsageOfCol(col) == usage:
            return col, False

    # got here so can't exist
    ratObj.CreateColumn(name, dtype, usage)
    # new one will be last col
    return ncols, True

gdalLargeIntTypes = set([gdal.GDT_Int16, gdal.GDT_UInt16, gdal.GDT_Int32, gdal.GDT_UInt32])
gdalFloatTypes = set([gdal.GDT_Float32, gdal.GDT_Float64])
def addStatistics(ds,progress,ignore=None):
    """
    Calculates statistics and adds them to the image
    
    Uses gdal.Band.ComputeStatistics() for mean, stddev, min and max,
    and gdal.Band.GetHistogram() to do histogram calculation. 
    The median and mode are estimated using the histogram, and so 
    for larger datatypes, they will be approximate only. 
    
    For thematic layers, the histogram is calculated with as many bins 
    as required, for athematic integer and float types, a maximum
    of 256 bins is used. 
    
    """
    progress.setLabelText("Computing Statistics...")
    progress.setProgress(0)
    percent = 0
    percentstep = 100.0 / (ds.RasterCount * 2) # 2 steps for each layer

    # flush the cache. The ensures that any unwritten data is 
    # written to file so we get the right stats. It also 
    # makes sure any metdata is written on HFA. This means
    # the LAYER_TYPE setting will be picked up by rat.SetLinearBinning()
    ds.FlushCache()
  
    for bandnum in range(ds.RasterCount):
        band = ds.GetRasterBand(bandnum + 1)

        # fill in the metadata
        tmpmeta = band.GetMetadata()
    
        if ignore is not None:
            # tell QGIS that the ignore value was ignored
            band.SetNoDataValue(ignore)
            tmpmeta["STATISTICS_EXCLUDEDVALUES"] = repr(ignore) # doesn't seem to do anything
      
        # get GDAL to calculate statistics - force recalculation. Trap errors 
        useExceptions = gdal.GetUseExceptions()
        gdal.UseExceptions()
        try:
            (minval,maxval,meanval,stddevval) = band.ComputeStatistics(False)
        except RuntimeError as e:
            if str(e).endswith('Failed to compute statistics, no valid pixels found in sampling.'):
                minval = ignore
                maxval = ignore
                meanval = ignore
                stddevval = 0
        if not useExceptions:
            gdal.DontUseExceptions()

        percent = percent + percentstep
        progress.setProgress(percent)
    
        tmpmeta["STATISTICS_MINIMUM"] = repr(minval)
        tmpmeta["STATISTICS_MAXIMUM"] = repr(maxval)
        tmpmeta["STATISTICS_MEAN"]    = repr(meanval)
        tmpmeta["STATISTICS_STDDEV"]  = repr(stddevval)
        # because we did at full res - these are the default anyway
        tmpmeta["STATISTICS_SKIPFACTORX"] = "1"
        tmpmeta["STATISTICS_SKIPFACTORY"] = "1"

        # create a histogram so we can do the mode and median
        if band.DataType == gdal.GDT_Byte:
            # if byte data use 256 bins and the whole range
            histmin = 0
            histmax = 255
            histstep = 1.0
            histCalcMin = -0.5
            histCalcMax = 255.5
            histnbins = 256
            tmpmeta["STATISTICS_HISTOBINFUNCTION"] = 'direct'
        elif "LAYER_TYPE" in tmpmeta and tmpmeta["LAYER_TYPE"] == 'thematic':
            # all other thematic types a bin per value
            histmin = 0
            histmax = int(numpy.ceil(maxval))
            histstep = 1.0
            histCalcMin = -0.5
            histCalcMax = maxval + 0.5
            histnbins = histmax + 1
            tmpmeta["STATISTICS_HISTOBINFUNCTION"] = 'direct'
        elif band.DataType in gdalLargeIntTypes:
            histrange = int(numpy.ceil(maxval) - numpy.floor(minval)) + 1
            (histmin, histmax) = (minval, maxval)
            if histrange <= 256:
                histnbins = histrange
                histstep = 1.0
                tmpmeta["STATISTICS_HISTOBINFUNCTION"] = 'direct'
                histCalcMin = histmin - 0.5
                histCalcMax = histmax + 0.5
            else:
                histnbins = 256
                tmpmeta["STATISTICS_HISTOBINFUNCTION"] = 'linear'
                histCalcMin = histmin
                histCalcMax = histmax
                histstep = float(histCalcMax - histCalcMin) / histnbins
        elif band.DataType in gdalFloatTypes:
            histnbins = 256
            (histmin, histmax) = (minval, maxval)
            tmpmeta["STATISTICS_HISTOBINFUNCTION"] = 'linear'
            histCalcMin = minval
            histCalcMax = maxval
            histstep = float(histCalcMax - histCalcMin) / histnbins
        # Note that the complex number data types are not handled, as I am not sure
        # what a histogram or a median would mean for such types. 
      
        userdata = ProgressUserData()
        userdata.progress = progress
        userdata.nbands = ds.RasterCount * 2
        userdata.curroffset = percent
      
        # get histogram and force GDAL to recalculate it
        hist = band.GetHistogram(histCalcMin, histCalcMax, histnbins, False, 
                        False, progressFunc, userdata)
        
        # Check if GDAL's histogram code overflowed. This is not a fool-proof test,
        # as some overflows will not result in negative counts. 
        histogramOverflow = (min(hist) < 0)
        
        # we may use this ratObj reference for the colours below also
        # may be None if format does not support RATs
        ratObj = band.GetDefaultRAT()

        if not histogramOverflow:
            # comes back as a list for some reason
            hist = numpy.array(hist)

            # Note that we have explicitly set histstep in each datatype case 
            # above. In principle, this can be calculated, as it is done in the 
            # float case, but for some of the others we need it to be exactly
            # equal to 1, so we set it explicitly there, to avoid rounding
            # error problems. 

            # do the mode - bin with the highest count
            modebin = numpy.argmax(hist)
            modeval = modebin * histstep + histmin
            if band.DataType == gdal.GDT_Float32 or band.DataType == gdal.GDT_Float64:
                tmpmeta["STATISTICS_MODE"] = repr(modeval)
            else:
                tmpmeta["STATISTICS_MODE"] = repr(int(round(modeval)))

            if haveRFC40 and ratObj is not None:
                histIndx, histNew = findOrCreateColumn(ratObj, gdal.GFU_PixelCount, 
                                        "Histogram", gdal.GFT_Real)
                # write the hist in a single go
                ratObj.SetRowCount(histnbins)
                ratObj.WriteArray(hist, histIndx)

                # Use SetLinearBinning function if it has been fixed
                # in the current version of GDAL
                if haveLinearBinningFix:
                    ratObj.SetLinearBinning(histmin, (histCalcMax - histCalcMin) / histnbins)
                else:
                    tmpmeta["STATISTICS_HISTOMIN"] = repr(histmin)
                    tmpmeta["STATISTICS_HISTOMAX"] = repr(histmax)
                    tmpmeta["STATISTICS_HISTONUMBINS"] = repr(histnbins)

                # The HFA driver still honours the STATISTICS_HISTOBINVALUES
                # metadata item. If we are recalculating the histogram the old
                # values will be copied across with the metadata so clobber it
                if "STATISTICS_HISTOBINVALUES" in tmpmeta:
                    del tmpmeta["STATISTICS_HISTOBINVALUES"]
            else:
                # old method
                tmpmeta["STATISTICS_HISTOBINVALUES"] = '|'.join(map(repr,hist)) + '|'

                tmpmeta["STATISTICS_HISTOMIN"] = repr(histmin)
                tmpmeta["STATISTICS_HISTOMAX"] = repr(histmax)
                tmpmeta["STATISTICS_HISTONUMBINS"] = repr(histnbins)


            # estimate the median - bin with the middle number
            middlenum = hist.sum() / 2
            gtmiddle = hist.cumsum() >= middlenum
            medianbin = gtmiddle.nonzero()[0][0]
            medianval = medianbin * histstep + histmin
            if band.DataType == gdal.GDT_Float32 or band.DataType == gdal.GDT_Float64:
                tmpmeta["STATISTICS_MEDIAN"]  = repr(medianval)
            else:
                tmpmeta["STATISTICS_MEDIAN"]  = repr(int(round(medianval)))
    
        # set the data
        band.SetMetadata(tmpmeta)

        if haveRFC40 and ratObj is not None and not ratObj.ChangesAreWrittenToFile():
            # For drivers that require the in memory thing
            band.SetDefaultRAT(ratObj)

        percent = percent + percentstep
        progress.setProgress(percent)

        if progress.wasCancelled():
            raise ProcessCancelledError()
    
    progress.setProgress(100)
    
    
def calcStats(ds,progress=None,ignore=None,
        minoverviewdim=DEFAULT_MINOVERVIEWDIM, 
        levels=DEFAULT_OVERVIEWLEVELS,
        aggregationType=None):
    """
    Does both the stats and pyramid layers. Calls addStatistics()
    and addPyramid() functions. See their docstrings for details. 
    
    """
    if progress is None:
        progress = cuiprogress.SilentProgress()
        
    addStatistics(ds,progress,ignore)
    
    addPyramid(ds, progress, minoverviewdim=minoverviewdim, levels=levels, 
        aggregationType=aggregationType)

    <|MERGE_RESOLUTION|>--- conflicted
+++ resolved
@@ -37,11 +37,7 @@
 # test if https://trac.osgeo.org/gdal/ticket/6854 has been fixed
 # this allows us to use the rat.SetLinearBinning call rather than metadata
 if hasattr(gdal, '__version__'):
-<<<<<<< HEAD
     # Fail slightly less drastically when running from ReadTheDocs
-=======
-    # Cope without the real gdal module, when running inside ReadTheDocs
->>>>>>> 706071dc
     haveLinearBinningFix = LooseVersion(gdal.__version__) >= LooseVersion('2.2.0')
 else:
     haveLinearBinningFix = False
