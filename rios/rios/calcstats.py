"""
This module creates pyramid layers and calculates statistics for image
files. Much of it was originally for ERDAS Imagine files but should work 
with any other format that supports pyramid layers and statistics

"""
# This file is part of RIOS - Raster I/O Simplification
# Copyright (C) 2012  Sam Gillingham, Neil Flood
#
# This program is free software: you can redistribute it and/or modify
# it under the terms of the GNU General Public License as published by
# the Free Software Foundation, either version 3 of the License, or
# (at your option) any later version.
#
# This program is distributed in the hope that it will be useful,
# but WITHOUT ANY WARRANTY; without even the implied warranty of
# MERCHANTABILITY or FITNESS FOR A PARTICULAR PURPOSE.  See the
# GNU General Public License for more details.
#
# You should have received a copy of the GNU General Public License
# along with this program.  If not, see <http://www.gnu.org/licenses/>.

import os
import numpy
from osgeo import gdal
<<<<<<< HEAD
from distutils.version import LooseVersion
=======
gdal.UseExceptions()
>>>>>>> 0ddb080a
from . import cuiprogress
from .rioserrors import ProcessCancelledError

# Test whether we have access to the GDAL RFC40 facilities
haveRFC40 = False
if (os.getenv('RIOS_HISTOGRAM_IGNORE_RFC40') is None and 
        hasattr(gdal.RasterAttributeTable, 'ReadAsArray')):
    haveRFC40 = True

# test if https://trac.osgeo.org/gdal/ticket/6854 has been fixed
# this allows us to use the rat.SetLinearBinning call rather than metadata
if hasattr(gdal, '__version__'):
    # Fail slightly less drastically when running from ReadTheDocs
    haveLinearBinningFix = LooseVersion(gdal.__version__) >= LooseVersion('2.2.0')
else:
    haveLinearBinningFix = False

# When calculating overviews (i.e. pyramid layers), default behaviour
# is controlled by these
dfltOverviewLvls = os.getenv('RIOS_DFLT_OVERVIEWLEVELS')
if dfltOverviewLvls is None:
    DEFAULT_OVERVIEWLEVELS = [ 4, 8, 16, 32, 64, 128, 256, 512 ]
else:
    DEFAULT_OVERVIEWLEVELS = [int(i) for i in dfltOverviewLvls.split(',')]
DEFAULT_MINOVERVIEWDIM = int(os.getenv('RIOS_DFLT_MINOVERLEVELDIM', default=33))
DEFAULT_OVERVIEWAGGREGRATIONTYPE = os.getenv('RIOS_DFLT_OVERVIEWAGGTYPE', 
    default="AVERAGE")


def progressFunc(value,string,userdata):
    """
    Progress callback for BuildOverviews
    """
    percent = (userdata.curroffset + (value / userdata.nbands) * 100)
    userdata.progress.setProgress(percent)
    if value == 1.0:
        userdata.curroffset = userdata.curroffset + 100.0 / userdata.nbands
    return not userdata.progress.wasCancelled()
  
# make userdata object with progress and num bands
class ProgressUserData(object):
    pass

def addPyramid(ds, progress, 
        minoverviewdim=DEFAULT_MINOVERVIEWDIM, 
        levels=DEFAULT_OVERVIEWLEVELS,
        aggregationType=None):
    """
    Adds Pyramid layers to the dataset. Adds levels until
    the raster dimension of the overview layer is < minoverviewdim,
    up to a maximum level controlled by the levels parameter. 
    
    Uses gdal.Dataset.BuildOverviews() to do the work. 
    
    """
    progress.setLabelText("Computing Pyramid Layers...")
    progress.setProgress(0)

    # first we work out how many overviews to build based on the size
    if ds.RasterXSize < ds.RasterYSize:
        mindim = ds.RasterXSize
    else:
        mindim = ds.RasterYSize
    
    nOverviews = 0
    for i in levels:
        if (mindim // i ) > minoverviewdim:
            nOverviews = nOverviews + 1

    # Need to find out if we are thematic or continuous. 
    tmpmeta = ds.GetRasterBand(1).GetMetadata()
    if aggregationType is None:
        if 'LAYER_TYPE' in tmpmeta:
            if tmpmeta['LAYER_TYPE'] == 'athematic':
                aggregationType = "AVERAGE"
            else:
                aggregationType = "NEAREST"
        else:
            aggregationType = DEFAULT_OVERVIEWAGGREGRATIONTYPE
    
    userdata = ProgressUserData()
    userdata.progress = progress
    userdata.nbands = ds.RasterCount
    userdata.curroffset = 0
   
    ds.BuildOverviews(aggregationType, levels[:nOverviews], progressFunc, userdata )
  
    if progress.wasCancelled():
        raise ProcessCancelledError()

    # make sure it goes to 100%
    progress.setProgress(100)

def findOrCreateColumn(ratObj, usage, name, dtype):
    """
    Returns the index of an existing column matched
    on usage. Creates it if not already existing using 
    the supplied name and dtype
    Returns a tupe with index and a boolean specifying if 
    it is a new column or not
    """
    ncols = ratObj.GetColumnCount()
    for col in range(ncols):
        if ratObj.GetUsageOfCol(col) == usage:
            return col, False

    # got here so can't exist
    ratObj.CreateColumn(name, dtype, usage)
    # new one will be last col
    return ncols, True

gdalLargeIntTypes = set([gdal.GDT_Int16, gdal.GDT_UInt16, gdal.GDT_Int32, gdal.GDT_UInt32])
gdalFloatTypes = set([gdal.GDT_Float32, gdal.GDT_Float64])
def addStatistics(ds,progress,ignore=None):
    """
    Calculates statistics and adds them to the image
    
    Uses gdal.Band.ComputeStatistics() for mean, stddev, min and max,
    and gdal.Band.GetHistogram() to do histogram calculation. 
    The median and mode are estimated using the histogram, and so 
    for larger datatypes, they will be approximate only. 
    
    For thematic layers, the histogram is calculated with as many bins 
    as required, for athematic integer and float types, a maximum
    of 256 bins is used. 
    
    """
    progress.setLabelText("Computing Statistics...")
    progress.setProgress(0)
    percent = 0
    percentstep = 100.0 / (ds.RasterCount * 2) # 2 steps for each layer

    # flush the cache. The ensures that any unwritten data is 
    # written to file so we get the right stats. It also 
    # makes sure any metdata is written on HFA. This means
    # the LAYER_TYPE setting will be picked up by rat.SetLinearBinning()
    ds.FlushCache()
  
    for bandnum in range(ds.RasterCount):
        band = ds.GetRasterBand(bandnum + 1)

        # fill in the metadata
        tmpmeta = band.GetMetadata()
    
        if ignore is not None:
            # tell QGIS that the ignore value was ignored
            band.SetNoDataValue(ignore)
            tmpmeta["STATISTICS_EXCLUDEDVALUES"] = repr(ignore) # doesn't seem to do anything
      
        # get GDAL to calculate statistics - force recalculation. Trap errors 
        useExceptions = gdal.GetUseExceptions()
        gdal.UseExceptions()
        try:
            (minval,maxval,meanval,stddevval) = band.ComputeStatistics(False)
        except RuntimeError as e:
            if str(e).endswith('Failed to compute statistics, no valid pixels found in sampling.'):
                minval = ignore
                maxval = ignore
                meanval = ignore
                stddevval = 0
        if not useExceptions:
            gdal.DontUseExceptions()

        percent = percent + percentstep
        progress.setProgress(percent)
    
        tmpmeta["STATISTICS_MINIMUM"] = repr(minval)
        tmpmeta["STATISTICS_MAXIMUM"] = repr(maxval)
        tmpmeta["STATISTICS_MEAN"]    = repr(meanval)
        tmpmeta["STATISTICS_STDDEV"]  = repr(stddevval)
        # because we did at full res - these are the default anyway
        tmpmeta["STATISTICS_SKIPFACTORX"] = "1"
        tmpmeta["STATISTICS_SKIPFACTORY"] = "1"

        # create a histogram so we can do the mode and median
        if band.DataType == gdal.GDT_Byte:
            # if byte data use 256 bins and the whole range
            histmin = 0
            histmax = 255
            histstep = 1.0
            histCalcMin = -0.5
            histCalcMax = 255.5
            histnbins = 256
            tmpmeta["STATISTICS_HISTOBINFUNCTION"] = 'direct'
        elif "LAYER_TYPE" in tmpmeta and tmpmeta["LAYER_TYPE"] == 'thematic':
            # all other thematic types a bin per value
            histmin = 0
            histmax = int(numpy.ceil(maxval))
            histstep = 1.0
            histCalcMin = -0.5
            histCalcMax = maxval + 0.5
            histnbins = histmax + 1
            tmpmeta["STATISTICS_HISTOBINFUNCTION"] = 'direct'
        elif band.DataType in gdalLargeIntTypes:
            histrange = int(numpy.ceil(maxval) - numpy.floor(minval)) + 1
            (histmin, histmax) = (minval, maxval)
            if histrange <= 256:
                histnbins = histrange
                histstep = 1.0
                tmpmeta["STATISTICS_HISTOBINFUNCTION"] = 'direct'
                histCalcMin = histmin - 0.5
                histCalcMax = histmax + 0.5
            else:
                histnbins = 256
                tmpmeta["STATISTICS_HISTOBINFUNCTION"] = 'linear'
                histCalcMin = histmin
                histCalcMax = histmax
                histstep = float(histCalcMax - histCalcMin) / histnbins
        elif band.DataType in gdalFloatTypes:
            histnbins = 256
            (histmin, histmax) = (minval, maxval)
            tmpmeta["STATISTICS_HISTOBINFUNCTION"] = 'linear'
            histCalcMin = minval
            histCalcMax = maxval
            histstep = float(histCalcMax - histCalcMin) / histnbins
        # Note that the complex number data types are not handled, as I am not sure
        # what a histogram or a median would mean for such types. 
      
        userdata = ProgressUserData()
        userdata.progress = progress
        userdata.nbands = ds.RasterCount * 2
        userdata.curroffset = percent
      
        # get histogram and force GDAL to recalculate it
        hist = band.GetHistogram(histCalcMin, histCalcMax, histnbins, False, 
                        False, progressFunc, userdata)
        
        # Check if GDAL's histogram code overflowed. This is not a fool-proof test,
        # as some overflows will not result in negative counts. 
        histogramOverflow = (min(hist) < 0)
        
        # we may use this ratObj reference for the colours below also
        # may be None if format does not support RATs
        ratObj = band.GetDefaultRAT()

        if not histogramOverflow:
            # comes back as a list for some reason
            hist = numpy.array(hist)

            # Note that we have explicitly set histstep in each datatype case 
            # above. In principle, this can be calculated, as it is done in the 
            # float case, but for some of the others we need it to be exactly
            # equal to 1, so we set it explicitly there, to avoid rounding
            # error problems. 

            # do the mode - bin with the highest count
            modebin = numpy.argmax(hist)
            modeval = modebin * histstep + histmin
            if band.DataType == gdal.GDT_Float32 or band.DataType == gdal.GDT_Float64:
                tmpmeta["STATISTICS_MODE"] = repr(modeval)
            else:
                tmpmeta["STATISTICS_MODE"] = repr(int(round(modeval)))

            if haveRFC40 and ratObj is not None:
                histIndx, histNew = findOrCreateColumn(ratObj, gdal.GFU_PixelCount, 
                                        "Histogram", gdal.GFT_Real)
                # write the hist in a single go
                ratObj.SetRowCount(histnbins)
                ratObj.WriteArray(hist, histIndx)

                # Use SetLinearBinning function if it has been fixed
                # in the current version of GDAL
                if haveLinearBinningFix:
                    ratObj.SetLinearBinning(histmin, (histCalcMax - histCalcMin) / histnbins)
                else:
                    tmpmeta["STATISTICS_HISTOMIN"] = repr(histmin)
                    tmpmeta["STATISTICS_HISTOMAX"] = repr(histmax)
                    tmpmeta["STATISTICS_HISTONUMBINS"] = repr(histnbins)

                # The HFA driver still honours the STATISTICS_HISTOBINVALUES
                # metadata item. If we are recalculating the histogram the old
                # values will be copied across with the metadata so clobber it
                if "STATISTICS_HISTOBINVALUES" in tmpmeta:
                    del tmpmeta["STATISTICS_HISTOBINVALUES"]
            else:
                # old method
                tmpmeta["STATISTICS_HISTOBINVALUES"] = '|'.join(map(repr,hist)) + '|'

                tmpmeta["STATISTICS_HISTOMIN"] = repr(histmin)
                tmpmeta["STATISTICS_HISTOMAX"] = repr(histmax)
                tmpmeta["STATISTICS_HISTONUMBINS"] = repr(histnbins)


            # estimate the median - bin with the middle number
            middlenum = hist.sum() / 2
            gtmiddle = hist.cumsum() >= middlenum
            medianbin = gtmiddle.nonzero()[0][0]
            medianval = medianbin * histstep + histmin
            if band.DataType == gdal.GDT_Float32 or band.DataType == gdal.GDT_Float64:
                tmpmeta["STATISTICS_MEDIAN"]  = repr(medianval)
            else:
                tmpmeta["STATISTICS_MEDIAN"]  = repr(int(round(medianval)))
    
        # set the data
        band.SetMetadata(tmpmeta)

        if haveRFC40 and ratObj is not None and not ratObj.ChangesAreWrittenToFile():
            # For drivers that require the in memory thing
            band.SetDefaultRAT(ratObj)

        percent = percent + percentstep
        progress.setProgress(percent)

        if progress.wasCancelled():
            raise ProcessCancelledError()
    
    progress.setProgress(100)
    
    
def calcStats(ds,progress=None,ignore=None,
        minoverviewdim=DEFAULT_MINOVERVIEWDIM, 
        levels=DEFAULT_OVERVIEWLEVELS,
        aggregationType=None):
    """
    Does both the stats and pyramid layers. Calls addStatistics()
    and addPyramid() functions. See their docstrings for details. 
    
    """
    if progress is None:
        progress = cuiprogress.CUIProgressBar()
        
    addStatistics(ds,progress,ignore)
    
    addPyramid(ds, progress, minoverviewdim=minoverviewdim, levels=levels, 
        aggregationType=aggregationType)

    <|MERGE_RESOLUTION|>--- conflicted
+++ resolved
@@ -23,11 +23,8 @@
 import os
 import numpy
 from osgeo import gdal
-<<<<<<< HEAD
+gdal.UseExceptions()
 from distutils.version import LooseVersion
-=======
-gdal.UseExceptions()
->>>>>>> 0ddb080a
 from . import cuiprogress
 from .rioserrors import ProcessCancelledError
 
